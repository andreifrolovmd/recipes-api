--- conflicted
+++ resolved
@@ -7,11 +7,8 @@
     { name = "hyperskill", email = "hyper@hyperskill.org" }
 ]
 readme = "README.md"
-<<<<<<< HEAD
-requires-python = ">=3.13"
-=======
 requires-python = ">=3.11.13"
->>>>>>> 4f5aed97
+main
 dependencies = [
     "django>=5.2,<6.0",
     "djangorestframework>=3.16.0,<4.0.0",
